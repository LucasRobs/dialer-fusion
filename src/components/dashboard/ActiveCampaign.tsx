--- conflicted
+++ resolved
@@ -43,7 +43,6 @@
     return id.length > 12 ? `${id.slice(0, 12)}...` : id;
   };
 
-<<<<<<< HEAD
   const handleCallCompletion = async (clientId: number) => {
     if (!campaign.id) {
       toast.error("ID da campanha não encontrado. Não é possível registrar a ligação.");
@@ -64,9 +63,6 @@
     }
   };
 
-  // Validate and get proper assistant ID when component loads
-=======
->>>>>>> 1b6b978a
   React.useEffect(() => {
     const validateVapiAssistantId = async () => {
       if (isValidatingId) return;
